--- conflicted
+++ resolved
@@ -7,746 +7,6 @@
     },
 };
 use std::collections::HashMap;
-
-// #[derive(Debug, Clone, PartialEq, Default)]
-// pub struct SymbolTable {
-//     global_scope: HashMap<String, Symbol>, // Permanent global scope
-//     function_scopes: HashMap<String, HashMap<String, Symbol>>, // Persistent function scopes
-//     scope_stack: Vec<HashMap<String, Symbol>>, // Stack for temporary scopes during AST walk
-//     scope_name: Vec<String>,               // Name of the current scope
-// }
-//
-// impl SymbolTable {
-//     /// Enter a new scope (pushes a new scope onto the stack)
-//     pub fn enter_new_scope(&mut self, name: &str, kind: SymbolKind) {
-//         let scope = HashMap::from([(
-//             name.to_string(),
-//             Symbol {
-//                 id: self.get_id(),
-//                 name: name.to_string(),
-//                 symbol_type: SymbolType::Function {
-//                     self_reference: false,
-//                     params: vec![],
-//                     return_type: Box::new(SymbolType::Dynamic),
-//                 },
-//                 kind,
-//                 scope: SymbolScope::Global,
-//                 scope_level: self.get_scope_level() as u32,
-//                 location: None,
-//                 span: None,
-//             },
-//         )]);
-//         self.scope_name.push(name.to_string());
-//         self.scope_stack.push(scope);
-//     }
-//
-//     /// Exit the current scope (pops the top scope off the stac)
-//     pub fn exit_new_scope(&mut self, current_function: Option<&str>) {
-//         let Some(scope) = self.scope_stack.pop() else {
-//             // NOTE: I think this its ok to panic here.
-//             // This is an internal error.  Im unsure how to report it or if ajust a panic is ok.
-//             // We would want to never get to this point in the code before a crash.
-//             // Going to make this with
-//             // NOTE: INTENTIONAL_PANIC
-//             panic!("No current scope for {}", current_function.unwrap_or("N/A"));
-//         };
-//         // If exiting a function, store the scope in `function_scopes`
-//         if let Some(func_name) = current_function {
-//             self.function_scopes.insert(func_name.to_string(), scope);
-//         }
-//         let name = self.scope_name.pop();
-//         debug_assert_eq!(name, current_function.map(ToString::to_string));
-//     }
-//
-//     pub fn enter_scope(&mut self, name: &str) {
-//         let Some(scope) = self.function_scopes.get(name) else {
-//             // NOTE: INTENTIONAL_PANIC
-//             panic!("Can not enter scope {name} as it does not exist");
-//         };
-//         self.scope_name.push(name.to_string());
-//         self.scope_stack.push(scope.clone());
-//     }
-//
-//     pub fn get_current_scope_name(&self) -> Option<&String> {
-//         self.scope_name.last()
-//     }
-//
-//     pub fn exit_scope(&mut self) {
-//         self.scope_name.pop();
-//         self.scope_stack.pop();
-//     }
-//
-//     /// Set the location of a symbol
-//     pub fn set_location(&mut self, scope_name: Option<&str>, name: &str, location: u32) {
-//         if let Some(scope_name) = scope_name {
-//             if let Some(scope) = self.function_scopes.get_mut(scope_name) {
-//                 if let Some(symbol) = scope.get_mut(name) {
-//                     symbol.location = Some(location);
-//                     return;
-//                 }
-//             }
-//         }
-//
-//         for scope in self.scope_stack.iter_mut().rev() {
-//             if let Some(symbol) = scope.get_mut(name) {
-//                 symbol.location = Some(location);
-//                 return;
-//             }
-//         }
-//
-//         // Fall back to global scope
-//         let Some(symbol) = self.global_scope.get_mut(name) else {
-//             // NOTE: INTENTIONAL_PANIC
-//             panic!("location of `{name}` has not initialized {:#?}", self);
-//         };
-//
-//         symbol.location = Some(location);
-//     }
-//
-//     pub fn get_scope_level(&self) -> usize {
-//         self.scope_stack.len()
-//     }
-//
-//     pub fn get_id(&self) -> usize {
-//         self.scope_stack
-//             .last()
-//             .map(|scope| scope.len().saturating_sub(1))
-//             .unwrap_or(0)
-//     }
-//
-//     /// Insert a symbol into the current scope
-//     pub fn insert(&mut self, name: String, symbol: Symbol) {
-//         let scope_level = self.scope_stack.len(); // Get the current scope level
-//
-//         if scope_level == 0 {
-//             // Insert into global scope if no local scopes exist
-//             self.global_scope.insert(name, symbol);
-//         } else {
-//             // Insert into the top scope (local)
-//             self.scope_stack
-//                 .last_mut()
-//                 .expect("No current scope to insert into")
-//                 .insert(name, symbol);
-//         }
-//     }
-//
-//     /// Look up a symbol by name, checking local scopes first, then global scope
-//     pub fn lookup(&self, name: &str) -> Option<&Symbol> {
-//         // Search through local scopes first (starting from the top)
-//         for scope in self.scope_stack.iter().rev() {
-//             if let Some(symbol) = scope.get(name) {
-//                 return Some(symbol);
-//             }
-//         }
-//
-//         if let Some(scope) = self.function_scopes.get(name) {
-//             if let Some(scope) = scope.get(name) {
-//                 return Some(scope);
-//             }
-//         }
-//
-//         // Fall back to global scope
-//         self.global_scope.get(name)
-//     }
-//
-//     pub fn get_mut_current_scope(&mut self, name: &str) -> Option<&mut Symbol> {
-//         if self.scope_stack.is_empty() {
-//             return None;
-//         }
-//         let length = self.scope_stack.len() - 1;
-//         self.scope_stack
-//             .get_mut(length)
-//             .and_then(|scope| scope.get_mut(name))
-//     }
-//
-//     pub fn is_recursive(&self, name: &str) -> bool {
-//         self.scope_stack.iter().any(|scope| {
-//             scope.contains_key(name)
-//                 && scope
-//                     .get(name)
-//                     .map(|s| matches!(s.kind, SymbolKind::Function | SymbolKind::Lambda))
-//                     .unwrap_or(false)
-//         })
-//     }
-//
-//     /// Get the symbol table for a function scope after analysis
-//     pub fn get_function_scope(&self, function_name: &str) -> Option<&HashMap<String, Symbol>> {
-//         self.function_scopes.get(function_name)
-//     }
-// }
-//
-// #[derive(Debug, Clone, PartialEq, Default)]
-// pub enum SymbolType {
-//     #[default]
-//     Dynamic,
-//     // Bool,
-//     // Int,
-//     // Float,
-//     // String,
-//     Function {
-//         self_reference: bool,
-//         params: Vec<SymbolType>,
-//         return_type: Box<SymbolType>,
-//     },
-// }
-//
-// #[derive(Debug, Clone, PartialEq)]
-// pub enum SymbolKind {
-//     FreeVariable,
-//     Variable,
-//     Parameter,
-//     Function,
-//     // Test,
-//     Lambda,
-//     Let,
-// }
-//
-// #[derive(Debug, Clone, Copy, PartialEq, Default)]
-// pub enum SymbolScope {
-//     #[default]
-//     Global,
-//     Function,
-//     Free,
-//     // Test,
-//     Let,
-// }
-//
-// #[derive(Debug, Clone, PartialEq)]
-// pub struct Symbol {
-//     /// The id of the symbol in the symbol table related to the current scope
-//     pub id: usize,
-//     pub name: String,
-//     pub symbol_type: SymbolType,
-//     pub kind: SymbolKind,
-//     pub scope: SymbolScope,
-//     pub scope_level: u32,
-//     pub location: Option<u32>,
-//     pub span: Option<Span>,
-// }
-//
-// impl Symbol {
-//     pub fn is_self_reference(&self) -> bool {
-//         match self.symbol_type {
-//             SymbolType::Function {
-//                 ref self_reference, ..
-//             } => *self_reference,
-//             _ => false,
-//         }
-//     }
-//
-//     pub fn make_recursive(&mut self) {
-//         match self.symbol_type {
-//             SymbolType::Function {
-//                 ref mut self_reference,
-//                 ..
-//             } => {
-//                 *self_reference = true;
-//             }
-//             _ => panic!("Cannot make recursive symbol {:#?}", self),
-//         }
-//     }
-//
-//     pub fn params(&mut self, new_params: Vec<SymbolType>) {
-//         match &mut self.symbol_type {
-//             SymbolType::Function { ref mut params, .. } => {
-//                 *params = new_params;
-//             }
-//             _ => panic!("Cannot make recursive symbol {:#?}", self),
-//         }
-//     }
-//
-//     pub fn return_type(&mut self, new_return_type: SymbolType) {
-//         match &mut self.symbol_type {
-//             SymbolType::Function {
-//                 ref mut return_type,
-//                 ..
-//             } => {
-//                 *return_type = Box::new(new_return_type);
-//             }
-//             _ => panic!("Cannot make recursive symbol {:#?}", self),
-//         }
-//     }
-// }
-//
-// #[derive(Debug, Default)]
-// pub struct SymbolTableBuilder {
-//     current_scope: SymbolScope,
-//     lambda_counter: usize,
-//     local_counter: usize,
-//     free_counter: usize,
-//     is_in_lambda: bool,
-//     errors: Vec<Error>,
-// }
-//
-// impl SymbolTableBuilder {
-//     pub fn build_from_scope(
-//         mut self,
-//         ast: &[Spanned<Expr>],
-//         table: &mut SymbolTable,
-//     ) -> std::result::Result<(), Vec<Error>> {
-//         self.walk(table, ast);
-//         if !self.errors.is_empty() {
-//             return Err(self.errors);
-//         }
-//         Ok(())
-//     }
-//
-//     pub fn build(mut self, ast: &[Spanned<Expr>]) -> std::result::Result<SymbolTable, Vec<Error>> {
-//         let mut table = SymbolTable::default();
-//         self.walk(&mut table, ast);
-//         if !self.errors.is_empty() {
-//             return Err(self.errors);
-//         }
-//
-//         Ok(table)
-//     }
-//
-//     fn get_free_id(&mut self) -> usize {
-//         let id = self.free_counter;
-//         self.free_counter += 1;
-//         id
-//     }
-// }
-//
-// impl AstWalker<SymbolTable> for SymbolTableBuilder {
-//     fn error(&mut self, error: Error) {
-//         self.errors.push(error);
-//     }
-//
-//     fn get_lambda_name(&mut self) -> String {
-//         let name = format!("lambda_{}", self.lambda_counter);
-//         self.lambda_counter += 1;
-//         name
-//     }
-//
-//     fn handle_operator(&mut self, table: &mut SymbolTable, _: &str, operator_expr: &OperatorExpr) {
-//         for spanned in operator_expr.args.iter() {
-//             self.walk_expr(table, spanned);
-//         }
-//     }
-//
-//     fn handle_builtin(&mut self, table: &mut SymbolTable, _: &str, expr: &[Spanned<Expr>]) {
-//         for spanned in expr.iter().skip(1) {
-//             self.walk_expr(table, spanned);
-//         }
-//     }
-//
-//     fn handle_function(&mut self, table: &mut SymbolTable, function: &FunctionExpr) {
-//         let scope = self.current_scope;
-//         self.current_scope = SymbolScope::Function;
-//
-//         let Expr::Symbol(name) = &function.name.expr else {
-//             unreachable!("This should never fail as we already checked this in AstWalker");
-//         };
-//
-//         let old_local_counter = self.local_counter;
-//         self.local_counter = 0;
-//         table.enter_new_scope(name, SymbolKind::Function);
-//
-//         // Parameters of the function
-//         let Expr::List(params) = &function.params.expr else {
-//             unreachable!("This should never fail as we already checked this in AstWalker");
-//         };
-//
-//         // Handle the params
-//         let mut params_symbol_types = Vec::new();
-//         for param in params.iter() {
-//             let expr = &param.expr;
-//             let Expr::Symbol(param_name) = expr else {
-//                 self.error(Error::ExpectedFound {
-//                     span: param.span.clone(),
-//                     expected: "Symbol".to_string(),
-//                     found: expr.type_of(),
-//                     note: None,
-//                     help: Some("(fn <symbol> (<symbol>) <expression>)".to_string()),
-//                 });
-//                 continue;
-//             };
-//             params_symbol_types.push(SymbolType::Dynamic);
-//             let symbol = Symbol {
-//                 id: table.get_id(),
-//                 name: param_name.clone(),
-//                 symbol_type: SymbolType::Dynamic,
-//                 kind: SymbolKind::Parameter,
-//                 scope: self.current_scope,
-//                 scope_level: table.get_scope_level() as u32,
-//                 location: None,
-//                 span: Some(param.span.clone()),
-//             };
-//             table.insert(param_name.clone(), symbol);
-//         }
-//
-//         // Body of the function
-//         for spanned in function.body.iter() {
-//             self.walk_expr(table, spanned);
-//         }
-//
-//         {
-//             let function_symbol = table
-//                 .get_mut_current_scope(name)
-//                 .expect("This should never fail as we just inserted it at the top of this method");
-//
-//             function_symbol.params(params_symbol_types);
-//         }
-//
-//         table.exit_new_scope(Some(name));
-//
-//         self.current_scope = scope;
-//         self.local_counter = old_local_counter;
-//     }
-//
-//     fn handle_lambda(&mut self, table: &mut SymbolTable, lambda: &LambdaExpr) {
-//         self.is_in_lambda = true;
-//         let scope = self.current_scope;
-//         self.current_scope = SymbolScope::Function;
-//
-//         let name = self.get_lambda_name();
-//
-//         let old_local_counter = self.local_counter;
-//         self.local_counter = 0;
-//         table.enter_new_scope(&name, SymbolKind::Lambda);
-//
-//         // Parameters of the function
-//         let Expr::List(params) = &lambda.params.expr else {
-//             unreachable!("This should never fail as we already checked this in AstWalker");
-//         };
-//
-//         // Handle the params
-//         let mut params_symbol_types = Vec::new();
-//         for param in params.iter() {
-//             let expr = &param.expr;
-//             let Expr::Symbol(param_name) = expr else {
-//                 self.error(Error::ExpectedFound {
-//                     span: param.span.clone(),
-//                     expected: "Symbol".to_string(),
-//                     found: expr.type_of(),
-//                     note: None,
-//                     help: Some("(lambda (<symbol>) <expression>)".to_string()),
-//                 });
-//                 continue;
-//             };
-//             params_symbol_types.push(SymbolType::Dynamic);
-//             let symbol = Symbol {
-//                 id: table.get_id(),
-//                 name: param_name.clone(),
-//                 symbol_type: SymbolType::Dynamic,
-//                 kind: SymbolKind::Parameter,
-//                 scope: self.current_scope,
-//                 scope_level: table.get_scope_level() as u32,
-//                 location: None,
-//                 span: Some(param.span.clone()),
-//             };
-//             table.insert(param_name.clone(), symbol);
-//         }
-//
-//         // Body of the function
-//         for spanned in lambda.body.iter() {
-//             self.walk_expr(table, spanned);
-//         }
-//
-//         {
-//             let lambda_symbol = table
-//                 .get_mut_current_scope(&name)
-//                 .expect("This should never fail as we just inserted it at the top of this method");
-//
-//             lambda_symbol.params(params_symbol_types);
-//         }
-//         table.exit_new_scope(Some(&name));
-//         self.current_scope = scope;
-//         self.local_counter = old_local_counter;
-//         self.is_in_lambda = false;
-//     }
-//
-//     fn handle_let_binding(&mut self, table: &mut SymbolTable, let_binding: &LetBindingExpr) {
-//         // NOTE: Let bindings are just lambdas under the hood we are going to treat them as functions
-//         // This may have performace cost but it's a lot simpler to implement.. I think
-//         self.is_in_lambda = true;
-//         let old_local_counter = self.local_counter;
-//         self.local_counter = 0;
-//         let scope = self.current_scope;
-//         self.current_scope = SymbolScope::Let;
-//         let names = let_binding
-//             .bindings
-//             .iter()
-//             .filter_map(|binding| binding.expr.first_list_item())
-//             .map(|item| &item.expr)
-//             .map(|expr| match expr {
-//                 Expr::Symbol(name) => name.clone(),
-//                 _ => panic!("expected symbol in let binding, got: {expr:?}"),
-//             })
-//             .collect::<Vec<_>>();
-//         let scope_name = format!("let_{}|{}", table.get_id(), names.join("|"));
-//         table.enter_new_scope(&scope_name, SymbolKind::Let);
-//
-//         for spanned in let_binding.bindings.iter() {
-//             let Expr::List(list) = &spanned.expr else {
-//                 self.error(Error::ExpectedFound {
-//                     span: spanned.span.clone(),
-//                     expected: "List or Symbol".to_string(),
-//                     found: spanned.expr.type_of(),
-//                     note: None,
-//                     help: Some(
-//                         "(let (<symbol> <expression> | (<symbol <expression>)) <expression>)"
-//                             .to_string(),
-//                     ),
-//                 });
-//                 continue;
-//             };
-//
-//             let Some(binding_expression) = list.get(1) else {
-//                 self.error(Error::ExpectedFound {
-//                     span: spanned.span.clone(),
-//                     expected: "expression after binding name".to_string(),
-//                     found: "nothing".to_string(),
-//                     note: Some(
-//                         "(let (<symbol> <expression> | (<symbol <expression>)) <expression>)"
-//                             .to_string(),
-//                     ),
-//                     help: Some(format!("maybe try something like ({} 10), your just missing an expression after the name.", list[0].expr)),
-//                 });
-//                 continue;
-//             };
-//             self.walk_expr(table, binding_expression);
-//
-//             let Expr::Symbol(binding_name) = &list[0].expr else {
-//                 unreachable!("This should never fail as we already checked this in AstWalker");
-//             };
-//             let symbol = Symbol {
-//                 id: table.get_id(),
-//                 name: binding_name.clone(),
-//                 symbol_type: SymbolType::Dynamic,
-//                 kind: SymbolKind::Parameter,
-//                 scope: self.current_scope,
-//                 scope_level: table.get_scope_level() as u32,
-//                 location: None,
-//                 span: Some(spanned.span.clone()),
-//             };
-//             table.insert(binding_name.clone(), symbol);
-//         }
-//
-//         self.walk_expr(table, let_binding.body);
-//         table.exit_new_scope(Some(&scope_name));
-//         self.current_scope = scope;
-//         self.local_counter = old_local_counter;
-//         self.is_in_lambda = false;
-//     }
-//
-//     fn handle_call(&mut self, table: &mut SymbolTable, call: &CallExpr) {
-//         self.walk_expr(table, call.callee);
-//         for arg in call.args.iter() {
-//             self.walk_expr(table, arg);
-//         }
-//     }
-//
-//     fn handle_if_else(&mut self, table: &mut SymbolTable, if_else: &IfElseExpr) {
-//         self.walk_expr(table, if_else.condition);
-//         self.walk_expr(table, if_else.then);
-//         if let Some(else_body) = if_else.otherwise {
-//             self.walk_expr(table, else_body);
-//         }
-//     }
-//
-//     fn handle_var(&mut self, table: &mut SymbolTable, var: &VarExpr) {
-//         let Expr::Symbol(name) = &var.name.expr else {
-//             unreachable!("This should never fail as we already checked this in AstWalker");
-//         };
-//
-//         self.walk_expr(table, var.body);
-//
-//         let symbol = Symbol {
-//             id: table.get_id(),
-//             name: name.clone(),
-//             symbol_type: SymbolType::Dynamic,
-//             kind: SymbolKind::Variable,
-//             scope: self.current_scope,
-//             scope_level: table.get_scope_level() as u32,
-//             location: None,
-//             span: Some(var.name.span.clone()),
-//         };
-//
-//         if let Some(def) = table.lookup(name) {
-//             self.error(Error::Redefined {
-//                 // HACK: some how we need to get the original span here
-//                 // We could put it in the symbol table but that would be too much effort.
-//                 // If we put it in the symbol table as a Option<Span> we could do it that way
-//                 // with little effort.
-//                 original_span: def.span.clone().unwrap(),
-//                 original_name: def.name.clone(),
-//                 new_span: var.name.span.clone(),
-//                 new_name: name.clone(),
-//                 note: None,
-//                 help: None,
-//             });
-//             return;
-//         }
-//
-//         table.insert(name.clone(), symbol);
-//     }
-//
-//     fn handle_loop(&mut self, table: &mut SymbolTable, loop_expr: &LoopExpr) {
-//         self.walk_expr(table, loop_expr.condition);
-//         self.walk_expr(table, loop_expr.body);
-//     }
-//
-//     fn handle_symbol(&mut self, table: &mut SymbolTable, name: &str, span: Span) {
-//         let current_scope_level = table.get_scope_level() as u32;
-//         match table.lookup(name).cloned() {
-//             Some(symbol) if symbol.scope_level < current_scope_level && self.is_in_lambda => {
-//                 if let Some(last) = table.scope_stack.last_mut() {
-//                     for (name, other_symbol) in last {
-//                         if name != &symbol.name && other_symbol.id > 0 {
-//                             other_symbol.id -= 1;
-//                         }
-//                     }
-//                 }
-//                 table.insert(
-//                     name.to_string(),
-//                     Symbol {
-//                         id: self.get_free_id(),
-//                         name: name.to_string(),
-//                         symbol_type: symbol.symbol_type.clone(),
-//                         kind: SymbolKind::FreeVariable,
-//                         scope: SymbolScope::Free,
-//                         scope_level: current_scope_level,
-//                         location: None,
-//                         span: Some(span),
-//                     },
-//                 );
-//             }
-//             _ => {}
-//         }
-//         if table.is_recursive(name) {
-//             let symbol = table.get_mut_current_scope(name).unwrap();
-//             symbol.make_recursive();
-//         }
-//     }
-//
-//     // ----------- START NOT USED -----------
-//     fn handle_bool(&mut self, _: &mut SymbolTable, _: bool) {}
-//     fn handle_string(&mut self, _: &mut SymbolTable, _: &str) {}
-//     fn handle_number(&mut self, _: &mut SymbolTable, _: f64) {}
-//     // -----------  END NOT USED  -----------
-// }
-//
-// #[cfg(test)]
-// mod tests {
-//     use super::*;
-//     use crate::parser::parser;
-//     use chumsky::prelude::Parser;
-//     use pretty_assertions::assert_eq;
-//
-//     #[test]
-//     fn test_table_creation() {
-//         let src = r#"
-// (var add (lambda (x) (lambda (y) (+ x y))))
-// (fn main () (print ((add 123) 321) "\n"))
-// "#;
-//         let ast = parser().parse(src).unwrap();
-//         let symbol_table = SymbolTableBuilder::default().build(&ast).unwrap();
-//         eprintln!("{:#?}", symbol_table);
-//         assert_eq!(
-//             symbol_table.lookup("add"),
-//             Some(&Symbol {
-//                 id: 0,
-//                 name: "add".to_string(),
-//                 symbol_type: SymbolType::Dynamic,
-//                 kind: SymbolKind::Variable,
-//                 scope: SymbolScope::Global,
-//                 scope_level: 0,
-//                 location: None,
-//                 span: Some(6..10)
-//             })
-//         );
-//         assert_eq!(
-//             symbol_table.lookup("main"),
-//             Some(&Symbol {
-//                 id: 0,
-//                 name: "main".to_string(),
-//                 symbol_type: SymbolType::Function {
-//                     self_reference: false,
-//                     params: vec![],
-//                     return_type: Box::new(SymbolType::Dynamic)
-//                 },
-//                 kind: SymbolKind::Function,
-//                 scope: SymbolScope::Global,
-//                 scope_level: 0,
-//                 location: None,
-//                 span: None
-//             })
-//         );
-//         assert_eq!(
-//             symbol_table.lookup("lambda_0"),
-//             Some(&Symbol {
-//                 id: 0,
-//                 name: "lambda_0".to_string(),
-//                 symbol_type: SymbolType::Function {
-//                     self_reference: false,
-//                     params: vec![SymbolType::Dynamic],
-//                     return_type: Box::new(SymbolType::Dynamic)
-//                 },
-//                 kind: SymbolKind::Lambda,
-//                 scope: SymbolScope::Global,
-//                 scope_level: 0,
-//                 location: None,
-//                 span: None
-//             })
-//         );
-//         assert_eq!(
-//             symbol_table.lookup("lambda_1"),
-//             Some(&Symbol {
-//                 id: 0,
-//                 name: "lambda_1".to_string(),
-//                 symbol_type: SymbolType::Function {
-//                     self_reference: false,
-//                     params: vec![SymbolType::Dynamic],
-//                     return_type: Box::new(SymbolType::Dynamic)
-//                 },
-//                 kind: SymbolKind::Lambda,
-//                 scope: SymbolScope::Global,
-//                 scope_level: 1,
-//                 location: None,
-//                 span: None
-//             })
-//         );
-//     }
-//
-//     #[test]
-//     fn detecting_recursion() {
-//         let src = r#"
-// (fn fib (n)
-//   (if (or (= n 0) (= n 1))
-//       n
-//       (+ (fib (- n 1)) (fib (- n 2)))))
-//
-// (fn main () (print (fib 42) "\n"))
-// "#;
-//         let ast = parser().parse(src).unwrap();
-//         let symbol_table = SymbolTableBuilder::default().build(&ast).unwrap();
-//         eprintln!("{:#?}", symbol_table);
-//         assert_eq!(
-//             symbol_table.lookup("fib"),
-//             Some(&Symbol {
-//                 id: 0,
-//                 name: "fib".to_string(),
-//                 symbol_type: SymbolType::Function {
-//                     self_reference: true,
-//                     params: vec![SymbolType::Dynamic],
-//                     return_type: Box::new(SymbolType::Dynamic)
-//                 },
-//                 kind: SymbolKind::Function,
-//                 scope: SymbolScope::Global,
-//                 scope_level: 0,
-//                 location: None,
-//                 span: None
-//             })
-//         );
-//     }
-// }
-//
-// // +---------------------------------------------------------------+
-// // |                       New Symbol Table                        |
-// // +---------------------------------------------------------------+
-//
 
 #[derive(Debug, Clone, Eq, PartialEq)]
 pub enum Type {
@@ -1471,870 +731,4 @@
     fn handle_string(&mut self, _: &mut SymbolTable, _: &str) {}
     fn handle_number(&mut self, _: &mut SymbolTable, _: f64) {}
     // -----------  END NOT USED  -----------
-}
-
-<<<<<<< HEAD
-#[test]
-fn new_symbol_table() {
-    assert!(true);
-    //         use crate::parser::parse_or_report;
-    //         use pretty_assertions::assert_eq;
-    //         let ast = parse_or_report(
-    //             "test_new_symbol_table",
-    //             r#"
-    // ;; (lambda (x) (lambda (y) (+ x y)))
-    //
-    // ;; (let (x 1) x)
-    //
-    // (let (x 1)
-    // (let (y 2)
-    // (let (z 3)
-    // (print x y z "\n"))))
-    //
-    // ;; (fn add (x y) (+ x y))
-    // "#,
-    //         );
-    //         let symbol_table = SymbolTableBuilder::default().build(&ast).unwrap();
-    //         assert_eq!(symbol_table, SymbolTable::default());
-=======
-#[cfg(test)]
-mod tests {
-    use super::*;
-    use crate::parser::parser;
-    use chumsky::prelude::Parser;
-    use pretty_assertions::assert_eq;
-
-    #[test]
-    fn test_table_creation() {
-        let src = r#"
-(var add (lambda (x) (lambda (y) (+ x y))))
-(fn main () (print ((add 123) 321) "\n"))
-"#;
-        let ast = parser().parse(src).unwrap();
-        let symbol_table = SymbolTableBuilder::default().build(&ast).unwrap();
-        eprintln!("{:#?}", symbol_table);
-        assert_eq!(
-            symbol_table.lookup("add"),
-            Some(&Symbol {
-                id: 0,
-                name: "add".to_string(),
-                symbol_type: SymbolType::Dynamic,
-                kind: SymbolKind::Variable,
-                scope: SymbolScope::Global,
-                scope_level: 0,
-                location: None,
-                span: Some(6..10)
-            })
-        );
-        assert_eq!(
-            symbol_table.lookup("main"),
-            Some(&Symbol {
-                id: 0,
-                name: "main".to_string(),
-                symbol_type: SymbolType::Function {
-                    self_reference: false,
-                    params: vec![],
-                    return_type: Box::new(SymbolType::Dynamic)
-                },
-                kind: SymbolKind::Function,
-                scope: SymbolScope::Global,
-                scope_level: 0,
-                location: None,
-                span: None
-            })
-        );
-        assert_eq!(
-            symbol_table.lookup("lambda_0"),
-            Some(&Symbol {
-                id: 0,
-                name: "lambda_0".to_string(),
-                symbol_type: SymbolType::Function {
-                    self_reference: false,
-                    params: vec![SymbolType::Dynamic],
-                    return_type: Box::new(SymbolType::Dynamic)
-                },
-                kind: SymbolKind::Lambda,
-                scope: SymbolScope::Global,
-                scope_level: 0,
-                location: None,
-                span: None
-            })
-        );
-        assert_eq!(
-            symbol_table.lookup("lambda_1"),
-            Some(&Symbol {
-                id: 0,
-                name: "lambda_1".to_string(),
-                symbol_type: SymbolType::Function {
-                    self_reference: false,
-                    params: vec![SymbolType::Dynamic],
-                    return_type: Box::new(SymbolType::Dynamic)
-                },
-                kind: SymbolKind::Lambda,
-                scope: SymbolScope::Global,
-                scope_level: 1,
-                location: None,
-                span: None
-            })
-        );
-    }
-
-    #[test]
-    fn detecting_recursion() {
-        let src = r#"
-(fn fib (n)
-  (if (or (= n 0) (= n 1))
-      n
-      (+ (fib (- n 1)) (fib (- n 2)))))
-
-(fn main () (print (fib 42) "\n"))
-"#;
-        let ast = parser().parse(src).unwrap();
-        let symbol_table = SymbolTableBuilder::default().build(&ast).unwrap();
-        eprintln!("{:#?}", symbol_table);
-        assert_eq!(
-            symbol_table.lookup("fib"),
-            Some(&Symbol {
-                id: 0,
-                name: "fib".to_string(),
-                symbol_type: SymbolType::Function {
-                    self_reference: true,
-                    params: vec![SymbolType::Dynamic],
-                    return_type: Box::new(SymbolType::Dynamic)
-                },
-                kind: SymbolKind::Function,
-                scope: SymbolScope::Global,
-                scope_level: 0,
-                location: None,
-                span: None
-            })
-        );
-    }
-}
-
-// +---------------------------------------------------------------+
-// |                       New Symbol Table                        |
-// +---------------------------------------------------------------+
-
-pub mod new_symbol_table {
-    // REMOVE THIS FOR RELEASE
-    #![allow(dead_code)]
-
-    use crate::ast::{Ast, Expr, Span, Spanned};
-    use crate::error::Error;
-    use crate::expr_walker::{
-        AstWalker, CallExpr, FunctionExpr, IfElseExpr, LambdaExpr, LetBindingExpr, LoopExpr,
-        OperatorExpr, VarExpr,
-    };
-    use std::collections::HashMap;
-
-    #[derive(Debug, Clone, Eq, PartialEq)]
-    pub enum Type {
-        Int,
-    }
-
-    #[derive(Debug, Eq, PartialEq)]
-    pub struct UnboundVariable {
-        pub id: usize,
-        pub name: String,
-        pub span: Span,
-        pub typeis: Option<Type>,
-        pub scope_level: usize,
-        pub location: Option<usize>,
-    }
-
-    impl UnboundVariable {
-        pub fn new(id: usize, name: impl Into<String>, span: Span, scope_level: usize) -> Self {
-            Self {
-                id,
-                name: name.into(),
-                span,
-                typeis: None,
-                scope_level,
-                location: None,
-            }
-        }
-    }
-
-    #[derive(Debug, Eq, PartialEq)]
-    pub struct Variable {
-        pub id: usize,
-        pub name: String,
-        pub span: Span,
-        pub typeis: Option<Type>,
-        pub scope_level: usize,
-        pub location: Option<usize>,
-    }
-
-    impl Variable {
-        pub fn new(id: usize, name: impl Into<String>, span: Span, scope_level: usize) -> Self {
-            Self {
-                id,
-                name: name.into(),
-                span,
-                typeis: None,
-                scope_level,
-                location: None,
-            }
-        }
-    }
-
-    #[derive(Debug, Clone, Eq, PartialEq)]
-    pub struct Parameter {
-        pub id: usize,
-        pub name: String,
-        pub span: Span,
-        pub typeis: Option<Type>,
-        pub is_unbound: bool,
-        pub scope_level: usize,
-        pub location: Option<usize>,
-    }
-
-    impl Parameter {
-        pub fn new(id: usize, name: impl Into<String>, span: Span, scope_level: usize) -> Self {
-            Self {
-                id,
-                name: name.into(),
-                span,
-                typeis: None,
-                is_unbound: false,
-                scope_level,
-                location: None,
-            }
-        }
-    }
-
-    #[derive(Debug, Eq, PartialEq)]
-    pub struct Function {
-        pub name: String,
-        pub span: Span,
-        pub return_type: Option<Type>,
-        pub parameters: Vec<Parameter>,
-        pub scope_level: usize,
-        pub location: Option<usize>,
-        pub is_recursive: bool,
-    }
-
-    impl Function {
-        pub fn new(
-            name: impl Into<String>,
-            span: Span,
-            parameters: Vec<Parameter>,
-            scope_level: usize,
-        ) -> Self {
-            Self {
-                name: name.into(),
-                span,
-                return_type: None,
-                parameters,
-                scope_level,
-                location: None,
-                is_recursive: false,
-            }
-        }
-    }
-
-    #[derive(Debug, Eq, PartialEq)]
-    pub struct Lambda {
-        pub id: usize,
-        pub span: Span,
-        pub return_type: Option<Type>,
-        pub parameters: Vec<Parameter>,
-        pub scope_level: usize,
-        pub location: Option<usize>,
-    }
-
-    impl Lambda {
-        pub fn new(id: usize, span: Span, parameters: Vec<Parameter>, scope_level: usize) -> Self {
-            Self {
-                id,
-                span,
-                return_type: None,
-                parameters,
-                scope_level,
-                location: None,
-            }
-        }
-        pub fn name(&self) -> String {
-            format!("lambda_{}", self.id)
-        }
-    }
-
-    #[derive(Debug, Eq, PartialEq)]
-    pub struct Let {
-        pub id: usize,
-        pub span: Span,
-        pub bindings: Vec<Parameter>,
-        pub return_type: Option<Type>,
-        pub scope_level: usize,
-        pub location: Option<usize>,
-    }
-
-    impl Let {
-        pub fn new(id: usize, span: Span, bindings: Vec<Parameter>, scope_level: usize) -> Self {
-            Self {
-                id,
-                span,
-                bindings,
-                return_type: None,
-                scope_level,
-                location: None,
-            }
-        }
-        pub fn name(&self) -> String {
-            let names = self
-                .bindings
-                .iter()
-                .map(|p| p.name.clone())
-                .collect::<Vec<_>>()
-                .join("|");
-            let id = self.id;
-            format!("let_{id}|{names}")
-        }
-    }
-
-    #[derive(Debug, Eq, PartialEq)]
-    pub enum Symbol {
-        UnboundVariable(UnboundVariable),
-        Variable(Variable),
-        Parameter(Parameter),
-        Function(Function),
-        Lambda(Lambda),
-        Let(Let),
-    }
-
-    impl Symbol {
-        pub fn is_recursive(&self) -> bool {
-            match self {
-                Symbol::Function(f) => f.is_recursive,
-                _ => false,
-            }
-        }
-
-        pub fn set_location(&mut self, location: usize) {
-            match self {
-                Symbol::UnboundVariable(v) => v.location = Some(location),
-                Symbol::Variable(v) => v.location = Some(location),
-                Symbol::Parameter(v) => v.location = Some(location),
-                Symbol::Function(v) => v.location = Some(location),
-                Symbol::Lambda(v) => v.location = Some(location),
-                Symbol::Let(v) => v.location = Some(location),
-            }
-        }
-        pub fn is_global(&self) -> bool {
-            let level = match self {
-                Symbol::UnboundVariable(v) => v.scope_level,
-                Symbol::Variable(v) => v.scope_level,
-                Symbol::Parameter(v) => v.scope_level,
-                Symbol::Function(v) => v.scope_level,
-                Symbol::Lambda(v) => v.scope_level,
-                Symbol::Let(v) => v.scope_level,
-            };
-            level == 1
-        }
-        pub fn span(&self) -> Span {
-            match self {
-                Symbol::UnboundVariable(v) => v.span.clone(),
-                Symbol::Variable(v) => v.span.clone(),
-                Symbol::Parameter(v) => v.span.clone(),
-                Symbol::Function(v) => v.span.clone(),
-                Symbol::Lambda(v) => v.span.clone(),
-                Symbol::Let(v) => v.span.clone(),
-            }
-        }
-
-        pub fn name(&self) -> String {
-            match self {
-                Symbol::UnboundVariable(v) => v.name.clone(),
-                Symbol::Variable(v) => v.name.clone(),
-                Symbol::Parameter(v) => v.name.clone(),
-                Symbol::Function(v) => v.name.clone(),
-                Symbol::Lambda(v) => v.name(),
-                Symbol::Let(v) => v.name(),
-            }
-        }
-
-        pub fn get_parameters(&self) -> &[Parameter] {
-            match self {
-                Symbol::Function(f) => &f.parameters,
-                Symbol::Lambda(l) => &l.parameters,
-                Symbol::Let(l) => &l.bindings,
-                _ => &[],
-            }
-        }
-    }
-
-    macro_rules! into_symbol {
-        ($($t:ident),* $(,)?) => {
-            $(
-                impl From<$t> for Symbol {
-                    fn from(value: $t) -> Self {
-                        Symbol::$t(value)
-                    }
-                }
-            )*
-        };
-    }
-
-    into_symbol!(UnboundVariable, Variable, Parameter, Function, Lambda, Let,);
-
-    #[derive(Debug, Default, PartialEq, Eq)]
-    pub struct Scope {
-        symbols: HashMap<String, Symbol>,
-    }
-
-    impl Scope {
-        pub fn insert(&mut self, symbol: impl Into<Symbol>) {
-            let symbol = symbol.into();
-            let name = match &symbol {
-                Symbol::UnboundVariable(v) => &v.name,
-                Symbol::Variable(v) => &v.name,
-                Symbol::Parameter(p) => &p.name,
-                Symbol::Function(f) => &f.name,
-                Symbol::Lambda(l) => &l.name(),
-                Symbol::Let(l) => &l.name(),
-            };
-            self.symbols.insert(name.clone(), symbol);
-        }
-
-        pub fn get_mut(&mut self, name: &str) -> Option<&mut Symbol> {
-            self.symbols.get_mut(name)
-        }
-
-        pub fn lookup(&self, name: &str) -> Option<&Symbol> {
-            self.symbols.get(name)
-        }
-    }
-
-    #[derive(Debug, Default, PartialEq, Eq)]
-    pub struct SymbolTable {
-        scopes: HashMap<String, Scope>,
-        scope_stack: Vec<String>,
-    }
-
-    impl SymbolTable {
-        pub const SEPARATOR: &'static str = "()";
-        fn new(scopes: HashMap<String, Scope>) -> Self {
-            Self {
-                scopes,
-                scope_stack: Vec::new(),
-            }
-        }
-
-        pub fn set_location(&mut self, name: &str, location: usize) {
-            self.get_mut(name, |symbol| symbol.set_location(location));
-        }
-
-        pub fn get_scope_name(&self) -> String {
-            self.scope_stack.last().cloned().unwrap_or_default()
-        }
-
-        fn get_full_scope_name(&self) -> String {
-            self.scope_stack.join(Self::SEPARATOR)
-        }
-
-        pub fn enter_scope(&mut self, name: &str) {
-            self.scope_stack.push(name.to_string());
-        }
-
-        pub fn exit_scope(&mut self) {
-            self.scope_stack.pop();
-        }
-
-        pub fn scope_level(&self) -> usize {
-            self.scope_stack.len()
-        }
-
-        pub fn get(&self, name: &str) -> Option<&Symbol> {
-            for i in (0..=self.scope_stack.len()).rev() {
-                let scope_path = self.scope_stack[0..i].join(Self::SEPARATOR);
-
-                if let Some(scope) = self.scopes.get(&scope_path) {
-                    if let Some(symbol) = scope.lookup(name) {
-                        return Some(symbol);
-                    }
-                }
-            }
-
-            self.scopes
-                .get("global")
-                .and_then(|scope| scope.lookup(name))
-        }
-
-        pub fn get_mut(&mut self, name: &str, mut f: impl FnMut(&mut Symbol)) {
-            for i in (0..self.scope_stack.len()).rev() {
-                let scope_path = self.scope_stack[0..=i].join(Self::SEPARATOR);
-
-                if let Some(scope) = self.scopes.get_mut(&scope_path) {
-                    if let Some(symbol) = scope.get_mut(name) {
-                        f(symbol);
-                    }
-                }
-            }
-
-            let Some(symbol) = self
-                .scopes
-                .get_mut("global")
-                .and_then(|scope| scope.get_mut(name))
-            else {
-                return;
-            };
-            f(symbol);
-        }
-
-        fn push(&mut self, symbol: impl Into<Symbol>) {
-            let symbol = symbol.into();
-
-            let name = match &symbol {
-                Symbol::Function(Function { name, .. })
-                | Symbol::Variable(Variable { name, .. })
-                | Symbol::Parameter(Parameter { name, .. })
-                | Symbol::UnboundVariable(UnboundVariable { name, .. }) => name.to_string(),
-                Symbol::Lambda(l) => l.name(),
-                Symbol::Let(l) => l.name(),
-            };
-
-            if matches!(self.scope_stack.last(), Some(sn) if &name == sn) {
-                self.scope_stack.pop();
-                let scope_name = self.get_full_scope_name();
-                self.scopes.entry(scope_name).or_default().insert(symbol);
-                self.scope_stack.push(name.to_string());
-            } else {
-                let scope_name = self.get_full_scope_name();
-                self.scopes.entry(scope_name).or_default().insert(symbol);
-            }
-        }
-    }
-
-    #[derive(Debug, Default, PartialEq, Eq)]
-    pub struct SymbolTableBuilder {
-        lambda_counter: usize,
-        unbound_counter: usize,
-        variable_counter: usize,
-        errors: Vec<Error>,
-    }
-
-    impl SymbolTableBuilder {
-        pub fn build(mut self, ast: &Ast) -> std::result::Result<SymbolTable, Vec<Error>> {
-            let mut table = SymbolTable::default();
-            table.enter_scope("global");
-            self.walk(&mut table, ast);
-            table.exit_scope();
-            if !self.errors.is_empty() {
-                return Err(self.errors);
-            }
-            Ok(table)
-        }
-
-        fn variable_id(&mut self) -> usize {
-            let id = self.variable_counter;
-            self.variable_counter += 1;
-            id
-        }
-    }
-
-    impl AstWalker<SymbolTable> for SymbolTableBuilder {
-        fn error(&mut self, error: Error) {
-            self.errors.push(error);
-        }
-
-        fn get_lambda_name(&mut self) -> String {
-            let name = format!("lambda_{}", self.lambda_counter);
-            self.lambda_counter += 1;
-            name
-        }
-
-        fn handle_operator(
-            &mut self,
-            table: &mut SymbolTable,
-            _: &str,
-            operator_expr: &OperatorExpr,
-        ) {
-            for spanned in operator_expr.args.iter() {
-                self.walk_expr(table, spanned);
-            }
-        }
-
-        fn handle_builtin(&mut self, table: &mut SymbolTable, _: &str, expr: &[Spanned<Expr>]) {
-            for spanned in expr.iter().skip(1) {
-                self.walk_expr(table, spanned);
-            }
-        }
-
-        fn handle_function(&mut self, table: &mut SymbolTable, function_expr: &FunctionExpr) {
-            let Expr::Symbol(name) = &function_expr.name.expr else {
-                self.error(Error::ExpectedFound {
-                    span: function_expr.name.span.clone(),
-                    expected: "Symbol".to_string(),
-                    found: function_expr.name.expr.type_of(),
-                    note: None,
-                    help: Some("(fn <symbol> (<symbol>) <expression>)".to_string()),
-                });
-                return;
-            };
-
-            table.enter_scope(name);
-
-            let Expr::List(params) = &function_expr.params.expr else {
-                unreachable!("This should never fail as we already checked this in AstWalker");
-            };
-
-            let mut parameters: Vec<Parameter> = Vec::new();
-            for spanned in params.iter() {
-                let Expr::Symbol(name) = &spanned.expr else {
-                    self.error(Error::ExpectedFound {
-                        span: spanned.span.clone(),
-                        expected: "Symbol".to_string(),
-                        found: spanned.expr.type_of(),
-                        note: None,
-                        help: Some("(fn <symbol> (<symbol>) <expression>)".to_string()),
-                    });
-                    return;
-                };
-                let parameter = Parameter::new(
-                    self.variable_id(),
-                    name,
-                    spanned.span.clone(),
-                    table.scope_level(),
-                );
-                parameters.push(parameter.clone());
-                table.push(parameter);
-            }
-
-            let function = Function::new(
-                name,
-                function_expr.name.span.clone(),
-                parameters,
-                table.scope_level(),
-            );
-            table.push(function);
-
-            for spanned in function_expr.body.iter() {
-                self.walk_expr(table, spanned);
-            }
-
-            table.exit_scope();
-        }
-
-        fn handle_lambda(&mut self, table: &mut SymbolTable, lambda_expr: &LambdaExpr) {
-            let id = self.lambda_counter;
-            let name = self.get_lambda_name();
-            table.enter_scope(&name);
-
-            let Expr::List(params) = &lambda_expr.params.expr else {
-                unreachable!("This should never fail as we already checked this in AstWalker");
-            };
-
-            let mut parameters: Vec<Parameter> = Vec::new();
-            for spanned in params.iter() {
-                let Expr::Symbol(name) = &spanned.expr else {
-                    self.error(Error::ExpectedFound {
-                        span: spanned.span.clone(),
-                        expected: "Symbol".to_string(),
-                        found: spanned.expr.type_of(),
-                        note: None,
-                        help: Some("(lambda (<symbol>) <expression>)".to_string()),
-                    });
-                    return;
-                };
-                let parameter = Parameter::new(
-                    self.variable_id(),
-                    name,
-                    spanned.span.clone(),
-                    table.scope_level(),
-                );
-                parameters.push(parameter.clone());
-                table.push(parameter);
-            }
-
-            let lambda = Lambda::new(
-                id,
-                lambda_expr.params.span.clone(),
-                parameters,
-                table.scope_level(),
-            );
-            table.push(lambda);
-
-            for spanned in lambda_expr.body.iter().rev() {
-                self.walk_expr(table, spanned);
-            }
-
-            table.exit_scope();
-        }
-
-        fn handle_let_binding(&mut self, table: &mut SymbolTable, let_binding: &LetBindingExpr) {
-            let names = let_binding
-                .bindings
-                .iter()
-                .filter_map(|binding| binding.expr.first_list_item())
-                .map(|item| &item.expr)
-                .map(|expr| match expr {
-                    Expr::Symbol(name) => name.clone(),
-                    _ => panic!("expected symbol in let binding, got: {expr:?}"),
-                })
-                .collect::<Vec<_>>();
-            let id = self.lambda_counter;
-            self.lambda_counter += 1;
-            let scope_name = format!("let_{id}|{}", names.join("|"));
-            table.enter_scope(&scope_name);
-
-            let mut bindings = Vec::new();
-            for spanned in let_binding.bindings.iter() {
-                let Expr::List(list) = &spanned.expr else {
-                    self.error(Error::ExpectedFound {
-                        span: spanned.span.clone(),
-                        expected: "List or Symbol".to_string(),
-                        found: spanned.expr.type_of(),
-                        note: None,
-                        help: Some(
-                            "(let (<symbol> <expression> | (<symbol <expression>)) <expression>)"
-                                .to_string(),
-                        ),
-                    });
-                    continue;
-                };
-
-                let Some(binding_expression) = list.get(1) else {
-                    self.error(Error::ExpectedFound {
-                    span: spanned.span.clone(),
-                    expected: "expression after binding name".to_string(),
-                    found: "nothing".to_string(),
-                    note: Some(
-                        "(let (<symbol> <expression> | (<symbol <expression>)) <expression>)"
-                            .to_string(),
-                    ),
-                    help: Some(format!("maybe try something like ({} 10), your just missing an expression after the name.", list[0].expr)),
-                });
-                    continue;
-                };
-                self.walk_expr(table, binding_expression);
-
-                let Expr::Symbol(binding_name) = &list[0].expr else {
-                    unreachable!("This should never fail as we already checked this in AstWalker");
-                };
-                let parameter = Parameter::new(
-                    self.variable_id(),
-                    binding_name,
-                    spanned.span.clone(),
-                    table.scope_level(),
-                );
-                bindings.push(parameter.clone());
-                table.push(parameter);
-            }
-            let r#let = Let::new(
-                id,
-                let_binding.bindings[0].span.clone(),
-                bindings,
-                table.scope_level(),
-            );
-
-            table.push(r#let);
-
-            self.walk_expr(table, let_binding.body);
-            // for spanned in let_binding.body.iter() {
-            //     self.walk_expr(table, spanned);
-            // }
-
-            table.exit_scope();
-        }
-
-        fn handle_call(&mut self, table: &mut SymbolTable, call: &CallExpr) {
-            self.walk_expr(table, call.callee);
-            for arg in call.args.iter() {
-                self.walk_expr(table, arg);
-            }
-        }
-
-        fn handle_var(&mut self, table: &mut SymbolTable, var: &VarExpr) {
-            let Expr::Symbol(name) = &var.name.expr else {
-                unreachable!("This should never fail as we already checked this in AstWalker");
-            };
-
-            self.walk_expr(table, var.body);
-
-            let symbol = Variable::new(
-                self.variable_id(),
-                name,
-                var.name.span.clone(),
-                table.scope_level(),
-            );
-
-            if let Some(def) = table.get(name) {
-                self.error(Error::Redefined {
-                    original_span: def.span(),
-                    original_name: def.name(),
-                    new_span: var.name.span.clone(),
-                    new_name: name.clone(),
-                    note: None,
-                    help: None,
-                });
-                return;
-            }
-
-            table.push(symbol);
-        }
-
-        fn handle_if_else(&mut self, i: &mut SymbolTable, if_else: &IfElseExpr) {
-            self.walk_expr(i, if_else.condition);
-            self.walk_expr(i, if_else.then);
-            if let Some(else_body) = if_else.otherwise {
-                self.walk_expr(i, else_body);
-            }
-        }
-
-        fn handle_loop(&mut self, table: &mut SymbolTable, loop_expr: &LoopExpr) {
-            self.walk_expr(table, loop_expr.condition);
-            self.walk_expr(table, loop_expr.body);
-        }
-
-        fn handle_symbol(&mut self, table: &mut SymbolTable, name: &str, span: Span) {
-            let Some(scope) = table.get(&table.get_scope_name()) else {
-                panic!("scope not found {name}");
-            };
-            let params = scope.get_parameters();
-            let has_value_in_current_scope = params.iter().any(|p| p.name == name);
-            if has_value_in_current_scope {
-                return;
-            }
-            table.get_mut(name, |symbol| {
-                if let Symbol::Parameter(p) = symbol {
-                    p.is_unbound = true
-                }
-            });
-            let id = self.unbound_counter;
-            self.unbound_counter += 1;
-            table.push(UnboundVariable::new(id, name, span, table.scope_level()));
-        }
-
-        // ----------- START NOT USED -----------
-        fn handle_bool(&mut self, _: &mut SymbolTable, _: bool) {}
-        fn handle_string(&mut self, _: &mut SymbolTable, _: &str) {}
-        fn handle_number(&mut self, _: &mut SymbolTable, _: f64) {}
-        // -----------  END NOT USED  -----------
-    }
-
-    #[test]
-    fn new_symbol_table() {
-        assert!(true);
-        //         use crate::parser::parse_or_report;
-        //         use pretty_assertions::assert_eq;
-        //         let ast = parse_or_report(
-        //             "test_new_symbol_table",
-        //             r#"
-        // ;; (lambda (x) (lambda (y) (+ x y)))
-        //
-        // ;; (let (x 1) x)
-        //
-        // (let (x 1)
-        // (let (y 2)
-        // (let (z 3)
-        // (print x y z "\n"))))
-        //
-        // ;; (fn add (x y) (+ x y))
-        // "#,
-        //         );
-        //         let symbol_table = SymbolTableBuilder::default().build(&ast).unwrap();
-        //         assert_eq!(symbol_table, SymbolTable::default());
-    }
->>>>>>> 79d2e8f1
 }